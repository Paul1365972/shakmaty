#![feature(cfg_target_feature)]
#![feature(platform_intrinsics)]
#![feature(const_fn)]

#![allow(dead_code)]

use std::env;
use std::fs::File;
use std::io;
use std::io::Write;
use std::path::Path;
use std::fmt::LowerHex;

mod types;
mod square;
mod bitboard;

use square::Square;
use bitboard::Bitboard;

const RANK_DELTAS: [i8; 2] = [1, -1];
const FILE_DELTAS: [i8; 2] = [8, -8];
const BISHOP_DELTAS: [i8; 4] = [9, 7, -9, -7];
const KING_DELTAS: [i8; 8] = [9, 8, 7, 1, -9, -8, -7, -1];
const KNIGHT_DELTAS: [i8; 8] = [17, 15, 10, 6, -17, -15, -10, -6];
const WHITE_PAWN_DELTAS: [i8; 2] = [7, 9];
const BLACK_PAWN_DELTAS: [i8; 2] = [-7, -9];

fn sliding_attacks(sq: Square, occupied: Bitboard, deltas: &[i8]) -> Bitboard {
    let mut attack = Bitboard(0);

    for delta in deltas {
        let mut previous = sq;

        while let Some(s) = previous.offset(*delta) {
            if square::distance(s, previous) > 2 {
                break;
            }

            attack.add(s);

            if occupied.contains(s) {
                break;
            }

            previous = s;
        }
    }

    attack
}

fn sliding_bishop_attacks(sq: Square, occupied: Bitboard) -> Bitboard {
    sliding_attacks(sq, occupied, &BISHOP_DELTAS)
}

fn sliding_rook_attacks(sq: Square, occupied: Bitboard) -> Bitboard {
    sliding_attacks(sq, occupied, &RANK_DELTAS) |
    sliding_attacks(sq, occupied, &FILE_DELTAS)
}

fn step_attacks(sq: Square, deltas: &[i8]) -> Bitboard {
    sliding_attacks(sq, Bitboard::all(), deltas)
}

fn init_magics(indexes: &mut[usize], masks: &mut[Bitboard], ranges: &mut[Bitboard], attacks: &mut[u16], deltas: &[i8]) -> usize {
    for s in 0..64 {
        let sq = Square::from_index_unchecked(s);

        let range = sliding_attacks(sq, Bitboard(0), deltas);
        ranges[s as usize] = range;

        let edges = ((Bitboard::rank(0) | Bitboard::rank(7)) & !Bitboard::rank(sq.rank())) |
                    ((Bitboard::file(0) | Bitboard::file(7)) & !Bitboard::file(sq.file()));

        let mask = range & !edges;
        masks[s as usize] = mask;

        for subset in mask.carry_rippler() {
            let index = indexes[s as usize] + subset.extract(mask) as usize;
            attacks[index] = sliding_attacks(sq, subset, deltas).extract(range) as u16;
        }

        if s < 63 {
            indexes[s as usize + 1] = indexes[s as usize] + (1 << mask.count());
        }
    }

    indexes[63] + (1 << masks[63].count())
}

fn dump_slice<W: Write, T: LowerHex>(w: &mut W, name: &str, tname: &str, slice: &[T]) -> io::Result<()> {
    try!(write!(w, "const {}: [{}; {}] = [", name, tname, slice.len()));
    for v in slice {
        try!(write!(w, "0x{:x}, ", v));
    }
    write!(w, "];\n")
}

fn main() {
    generate().unwrap()
}

fn generate() -> io::Result<()> {
    let out_dir = env::var("OUT_DIR").expect("got OUT_DIR");
    let dest_path = Path::new(&out_dir).join("attacks.rs");
    let mut f = File::create(&dest_path).expect("created attacks.rs");

    let mut knight_attacks = [Bitboard(0); 64];
    let mut king_attacks = [Bitboard(0); 64];
    let mut white_pawn_attacks = [Bitboard(0); 64];
    let mut black_pawn_attacks = [Bitboard(0); 64];

    let mut rank_indexes = [0usize; 64];
    let mut rank_masks = [Bitboard(0); 64];
    let mut rank_ranges = [Bitboard(0); 64];
    let mut rank_attacks = [0u16; 0x1480]; // TODO

    let mut file_indexes = [0usize; 64];
    let mut file_masks = [Bitboard(0); 64];
    let mut file_ranges = [Bitboard(0); 64];
    let mut file_attacks = [0u16; 0x1480]; // TODO

    let mut bishop_indexes = [0usize; 64];
    let mut bishop_masks = [Bitboard(0); 64];
    let mut bishop_ranges = [Bitboard(0); 64];
    let mut bishop_attacks = [0u16; 0x1480];

    let mut bb_rays = [Bitboard(0); 4096];
    let mut bb_between = [Bitboard(0); 4096];

    for s in 0..64 {
        let sq = Square::from_index_unchecked(s as i8);
        knight_attacks[s] = step_attacks(sq, &KNIGHT_DELTAS);
        king_attacks[s] = step_attacks(sq, &KING_DELTAS);
        white_pawn_attacks[s] = step_attacks(sq, &WHITE_PAWN_DELTAS);
        black_pawn_attacks[s] = step_attacks(sq, &BLACK_PAWN_DELTAS);
    }

<<<<<<< HEAD
    init_magics(&mut rank_indexes, &mut rank_masks, &mut rank_ranges,
                &mut rank_attacks, &RANK_DELTAS);

    init_magics(&mut file_indexes, &mut file_masks, &mut file_ranges,
                &mut file_attacks, &FILE_DELTAS);
=======
    write!(f, "// rook table: 0x{:x} entries\n",
             init_magics(&mut rook_indexes, &mut rook_masks, &mut rook_ranges,
                         &mut rook_attacks, &ROOK_DELTAS))?;

    write!(f, "// bishop table: 0x{:x} entries\n",
             init_magics(&mut bishop_indexes, &mut bishop_masks, &mut bishop_ranges,
                         &mut bishop_attacks, &BISHOP_DELTAS))?;
>>>>>>> 2a39e7c9

    write!(f, "\n")?;

    for a in 0..64 {
        let sa = Square::from_index_unchecked(a as i8);

        for b in 0..64 {
            let sb = Square::from_index_unchecked(b as i8);
            let idx = a * 64 + b;

            if sliding_bishop_attacks(sa, Bitboard(0)).contains(sb) {
                bb_rays[idx] =
                    (sliding_bishop_attacks(sa, Bitboard(0)) &
                     sliding_bishop_attacks(sb, Bitboard(0))).with(sa).with(sb);
                bb_between[idx] =
                    sliding_bishop_attacks(sa, Bitboard::from_square(sb)) &
                    sliding_bishop_attacks(sb, Bitboard::from_square(sa));
            } else if sliding_rook_attacks(sa, Bitboard(0)).contains(sb) {
                bb_rays[idx] =
                    (sliding_rook_attacks(sa, Bitboard(0)) &
                     sliding_rook_attacks(sb, Bitboard(0))).with(sa).with(sb);
                bb_between[idx] =
                    sliding_rook_attacks(sa, Bitboard::from_square(sb)) &
                    sliding_rook_attacks(sb, Bitboard::from_square(sa));
            }
        }
    }

    dump_slice(&mut f, "KNIGHT_ATTACKS", "u64", &knight_attacks)?;
    dump_slice(&mut f, "KING_ATTACKS", "u64", &king_attacks)?;
    dump_slice(&mut f, "WHITE_PAWN_ATTACKS", "u64", &white_pawn_attacks)?;
    dump_slice(&mut f, "BLACK_PAWN_ATTACKS", "u64", &black_pawn_attacks)?;

    try!(write!(f, "\n"));

    dump_slice(&mut f, "RANK_INDEXES", "usize", &rank_indexes)?;
    dump_slice(&mut f, "RANK_MASKS", "u64", &rank_masks)?;
    dump_slice(&mut f, "RANK_RANGES", "u64", &rank_ranges)?;
    dump_slice(&mut f, "RANK_ATTACKS", "u16", &rank_attacks)?;

    try!(write!(f, "\n"));

    dump_slice(&mut f, "FILE_INDEXES", "usize", &file_indexes)?;
    dump_slice(&mut f, "FILE_MASKS", "u64", &file_masks)?;
    dump_slice(&mut f, "FILE_RANGES", "u64", &file_ranges)?;
    dump_slice(&mut f, "FILE_ATTACKS", "u16", &file_attacks)?;

    try!(write!(f, "\n"));

    dump_slice(&mut f, "BISHOP_INDEXES", "usize", &bishop_indexes)?;
    dump_slice(&mut f, "BISHOP_MASKS", "u64", &bishop_masks)?;
    dump_slice(&mut f, "BISHOP_RANGES", "u64", &bishop_ranges)?;
    dump_slice(&mut f, "BISHOP_ATTACKS", "u16", &bishop_attacks)?;

    try!(write!(f, "\n"));

    dump_slice(&mut f, "BB_RAYS", "u64", &bb_rays)?;
    dump_slice(&mut f, "BB_BETWEEN", "u64", &bb_between)?;

    Ok(())
}<|MERGE_RESOLUTION|>--- conflicted
+++ resolved
@@ -137,21 +137,17 @@
         black_pawn_attacks[s] = step_attacks(sq, &BLACK_PAWN_DELTAS);
     }
 
-<<<<<<< HEAD
-    init_magics(&mut rank_indexes, &mut rank_masks, &mut rank_ranges,
-                &mut rank_attacks, &RANK_DELTAS);
-
-    init_magics(&mut file_indexes, &mut file_masks, &mut file_ranges,
-                &mut file_attacks, &FILE_DELTAS);
-=======
-    write!(f, "// rook table: 0x{:x} entries\n",
-             init_magics(&mut rook_indexes, &mut rook_masks, &mut rook_ranges,
-                         &mut rook_attacks, &ROOK_DELTAS))?;
+    write!(f, "// rank table: 0x{:x} entries\n",
+             init_magics(&mut rank_indexes, &mut rank_masks, &mut rank_ranges,
+                         &mut rank_attacks, &RANK_DELTAS))?;
+
+    write!(f, "// file table: 0x{:x} entries\n",
+             init_magics(&mut file_indexes, &mut file_masks, &mut file_ranges,
+                         &mut file_attacks, &FILE_DELTAS))?;
 
     write!(f, "// bishop table: 0x{:x} entries\n",
              init_magics(&mut bishop_indexes, &mut bishop_masks, &mut bishop_ranges,
                          &mut bishop_attacks, &BISHOP_DELTAS))?;
->>>>>>> 2a39e7c9
 
     write!(f, "\n")?;
 
